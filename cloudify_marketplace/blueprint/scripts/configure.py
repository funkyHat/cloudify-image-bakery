--- conflicted
+++ resolved
@@ -1,9 +1,6 @@
 import base64
 import json
-<<<<<<< HEAD
 import os
-=======
->>>>>>> 59b26e08
 import re
 import socket
 import subprocess
