import base64
from copy import copy
import json
import os
import subprocess

from cloudify import ctx
from cloudify_rest_client import CloudifyClient
from cloudify.state import ctx_parameters as inputs
from cloudify.exceptions import NonRecoverableError
from neutronclient.v2_0 import client as neutronclient
from novaclient.v2 import client as novaclient

OPENSTACK_PLUGIN_CONF = '/root/openstack_config.json'
AGENTS_KEY_PATH = '/root/.ssh/agent_key.pem'


def create_openstack_config(username,
                            password,
                            tenant_name,
                            region,
                            auth_url):
    config = {
        'username': username,
        'password': password,
        'tenant_name': tenant_name,
        'region': region,
        'auth_url': auth_url,
    }
    conf_dir = os.path.dirname(OPENSTACK_PLUGIN_CONF)
    if not os.path.exists(conf_dir):
        os.makedirs(conf_dir)
    with open(OPENSTACK_PLUGIN_CONF, 'w') as conf_handle:
        json.dump(config, conf_handle)


def get_auth_header(username, password):
    header = None

    if username and password:
        credentials = '{0}:{1}'.format(username, password)
        header = {
            'Authorization':
            'Basic' + ' ' + base64.urlsafe_b64encode(credentials)}

    return header


def build_resources_context(server,
                            agents_keypair_name,
                            agents_secgroup_name,
                            nova_client,
                            neutron_client):
    resources = {}

    resources['agents_keypair'] = {
        'external_resource': False,
        'id': agents_keypair_name,
        'name': agents_keypair_name,
        'type': 'keypair',
    }

    resources['agents_security_group'] = {
        'external_resource': False,
        'id': agents_secgroup_name,
        'name': agents_secgroup_name,
        'type': 'security_group',
    }

    floating_ip_address = None
    for address in server.addresses.values():
        for listing in address:
            if listing['OS-EXT-IPS:type'] == 'floating':
                floating_ip_address = listing['addr']
                floating_ip_id = nova_client.floating_ips.find(
                    ip=floating_ip_address,
                ).id
                break
    if floating_ip_address is not None:
        resources['floating_ip'] = {
            'external_resource': True,
            'id': floating_ip_id,
            'ip': floating_ip_address,
            'type': 'floatingip',
        }

    int_network_name = server.networks.keys()[0]
    int_network_id = nova_client.networks.find(human_id=int_network_name).id
    resources['int_network'] = {
        'external_resource': True,
        'id': int_network_id,
        'name': int_network_name,
        'type': 'network',
    }

    resources['management_keypair'] = {
        'external_resource': True,
        'id': server.key_name,
        'name': server.key_name,
        'type': 'keypair',
    }

    manager_sec_group_name = server.security_groups[0]['name']
    manager_sec_group_id = nova_client.security_groups.find(
        name=manager_sec_group_name,
    ).id
    resources['management_security_group'] = {
        'external_resource': True,
        'id': manager_sec_group_id,
        'name': manager_sec_group_name,
        'type': 'security_group',
    }

    neutron_nets = {
        net['id']: net
        for net in neutron_client.list_networks()['networks']
    }
    int_network = neutron_nets[int_network_id]

    neutron_subnets = {
        subnet['id']: subnet
        for subnet in neutron_client.list_subnets()['subnets']
    }

    neutron_routers = {
        router['id']: router
        for router in neutron_client.list_routers()['routers']
    }
    neutron_router_interfaces = [
        port for port in neutron_client.list_ports()['ports']
        if port['device_owner'] == 'network:router_interface'
    ]
    router_interface = None
    for iface in neutron_router_interfaces:
        if iface['network_id'] == int_network_id:
            router_interface = iface
            break
    router = neutron_routers[router_interface['device_id']]

    resources['router'] = {
        'external_resource': True,
        'id': router['id'],
        'name': router['name'],
        'type': 'router',
    }

    # There can be multiple subnets, so in future this should be improved to
    # do a check that the server IP is in the subnet's IP range as there does
    # not appear to be a more sensible way
    int_subnet = neutron_subnets[int_network['subnets'][0]]
    resources['subnet'] = {
        'external_resource': True,
        'id': int_subnet['id'],
        'name': int_subnet['name'],
        'type': 'subnet',
    }

    router_ext_net = router['external_gateway_info']['network_id']
    ext_network = neutron_nets[router_ext_net]
    resources['ext_network'] = {
        'external_resource': True,
        'id': ext_network['id'],
        'name': ext_network['name'],
        'type': 'network',
    }

    return resources


def get_subnet_cidr(subnet_id, neutron_client):
    subnets = {
        subnet['id']: subnet
        for subnet in neutron_client.list_subnets()['subnets']
    }
    return subnets[subnet_id]['cidr']


def create_agents_keys(nova_client, agents_keypair_name):
    # TODO: Catch error here and make unrecoverable, because we won't have the
    # private key
    keypair = nova_client.keypairs.create(name=agents_keypair_name)
    with open(AGENTS_KEY_PATH, 'w') as priv_key_handle:
        priv_key_handle.write(keypair.private_key)


def create_agents_security_group(nova_client,
                                 agents_secgroup_name,
                                 manager_cidr):
    security_group = nova_client.security_groups.create(
        name=agents_secgroup_name,
        description="Security group for Cloudify agent VMs",
    )

    add_tcp_allows_to_security_group(
        nova_client=nova_client,
        port_list=[22, 5985],
        cidr=manager_cidr,
        security_group_id=security_group.id,
    )


def add_tcp_allows_to_security_group(nova_client,
                                     port_list,
                                     cidr,
                                     security_group_id):
    base_rule_details = {
        'ip_protocol': 'tcp',
        'cidr': cidr,
        'parent_group_id': security_group_id,
    }

    required_rules = [
        {
            'from_port': port,
            'to_port': port,
        }
        for port in port_list
    ]

    for rule in required_rules:
        rule_details = copy(base_rule_details)
        rule_details.update(rule)
        try:
            nova_client.security_group_rules.create(**rule_details)
        # TODO: This is probably a BadRequest, make it more specific
        except Exception as err:
            if 'This rule already exists in group' in str(err):
                # If the rule already exists that is not a problem
                pass
            else:
                raise err


def update_context(server,
                   resources_context,
                   agents_user):
<<<<<<< HEAD
    auth_header = {'Authorization': 'Basic Y2xvdWRpZnk6Y2xvdWRpZnk'}
    cert_path = '/root/cloudify/server.crt'
    print('Cert path: %s' % cert_path)
=======
    auth_header = get_auth_header('cloudify', 'cloudify')
    cert_path = '/root/cloudify/server.crt'
>>>>>>> 59b26e08
    c = CloudifyClient(
        headers=auth_header,
        cert=cert_path,
        trust_all=False,
        port=443,
        protocol='https',
    )

<<<<<<< HEAD
=======
    #c = CloudifyClient()
>>>>>>> 59b26e08
    name = c.manager.get_context()['name']
    context = c.manager.get_context()['context']
    context['cloudify']['cloudify_agent']['agent_key_path'] = AGENTS_KEY_PATH
    context['cloudify']['cloudify_agent']['user'] = agents_user
    context['resources'] = resources_context
    ctx.logger.info('Updating context')
    c.manager.update_context(name, context)


def get_server_by_mac(nova_client, mac_address):
    """
        The only information we can get from the server itself that is unique
        and visible through the openstack API is the MAC address.
    """
    servers = nova_client.servers.list()

    for server in servers:
        for address in server.addresses.values():
            for listing in address:
                if listing['OS-EXT-IPS-MAC:mac_addr'] == mac_address:
                    return server
    # If we got this far, we found no relevant server
    return None


def get_mac_address():
    # First, try to find the device the default route is on, which we can
    # reasonably expect to be a real device
    # expected format is:
    # <route> via <router> dev <device>
    # or
    # <route> dev <device> proto kernel scope link src <ip>
    # for both, looking for the next token after 'dev' works.
    # This method was used as it is simpler than processing all interfaces
    routes = subprocess.check_output(['ip', 'ro', 'sho']).splitlines()
    device = None
    for route in routes:
        if 'default' in route:
            route = route.split()
            if 'dev' in route:
                device = route[route.index('dev') + 1]
                break

    # If there was no device with a default route, we'll get the first device
    # that isn't the loopback
    if device is None:
        for route in routes:
            route = route.split()
            if 'dev' in route:
                device = route[route.index('dev') + 1]
                if device == 'lo':
                    # The loopback is undesirable
                    device = None
                else:
                    break

    if device is None:
        raise NonRecoverableError(
            'Could not retrieve a non loopback network interface for details'
        )

    # Now that we have a device, we can get the details of that device
    device_details = subprocess.check_output(['ip', 'a', 's', device])
    device_details = device_details.split()
    mac_address = device_details[device_details.index('link/ether') + 1]

    return mac_address


def configure_manager_security_group(nova_client,
                                     management_subnet_cidr,
                                     management_security_group_id):
    add_tcp_allows_to_security_group(
        nova_client=nova_client,
        port_list=[5671, 5672, 8101, 53229],
        cidr=management_subnet_cidr,
        security_group_id=management_security_group_id,
    )


def main():
    nova_client = novaclient.Client(
        username=inputs['openstack_username'],
        api_key=inputs['openstack_password'],
        auth_url=inputs['openstack_auth_url'],
        project_id=inputs['openstack_tenant_name'],
        region=inputs['openstack_region'],
    )
    neutron_client = neutronclient.Client(
        username=inputs['openstack_username'],
        password=inputs['openstack_password'],
        auth_url=inputs['openstack_auth_url'],
        tenant_name=inputs['openstack_tenant_name'],
        region=inputs['openstack_region'],
    )

    create_openstack_config(
        username=inputs['openstack_username'],
        password=inputs['openstack_password'],
        tenant_name=inputs['openstack_tenant_name'],
        region=inputs['openstack_region'],
        auth_url=inputs['openstack_auth_url'],
    )

    server = get_server_by_mac(
        mac_address=get_mac_address(),
        nova_client=nova_client,
    )

    resources_context = build_resources_context(
        server=server,
        agents_keypair_name=inputs['agents_keypair_name'],
        agents_secgroup_name=inputs['agents_security_group_name'],
        nova_client=nova_client,
        neutron_client=neutron_client,
    )

    create_agents_keys(
        nova_client=nova_client,
        agents_keypair_name=inputs['agents_keypair_name'],
    )

    manager_cidr = get_subnet_cidr(
        subnet_id=resources_context['subnet']['id'],
        neutron_client=neutron_client,
    )

    create_agents_security_group(
        nova_client=nova_client,
        agents_secgroup_name=inputs['agents_security_group_name'],
        manager_cidr=manager_cidr,
    )

    management_security_group = resources_context['management_security_group']
    configure_manager_security_group(
        nova_client=nova_client,
        management_subnet_cidr=manager_cidr,
        management_security_group_id=management_security_group['id'],
    )

    update_context(
        server=server,
        resources_context=resources_context,
        agents_user=inputs['agents_user'],
    )


if __name__ == '__main__':
    main()<|MERGE_RESOLUTION|>--- conflicted
+++ resolved
@@ -234,14 +234,8 @@
 def update_context(server,
                    resources_context,
                    agents_user):
-<<<<<<< HEAD
-    auth_header = {'Authorization': 'Basic Y2xvdWRpZnk6Y2xvdWRpZnk'}
-    cert_path = '/root/cloudify/server.crt'
-    print('Cert path: %s' % cert_path)
-=======
     auth_header = get_auth_header('cloudify', 'cloudify')
     cert_path = '/root/cloudify/server.crt'
->>>>>>> 59b26e08
     c = CloudifyClient(
         headers=auth_header,
         cert=cert_path,
@@ -250,10 +244,6 @@
         protocol='https',
     )
 
-<<<<<<< HEAD
-=======
-    #c = CloudifyClient()
->>>>>>> 59b26e08
     name = c.manager.get_context()['name']
     context = c.manager.get_context()['context']
     context['cloudify']['cloudify_agent']['agent_key_path'] = AGENTS_KEY_PATH
